import React, { useState } from "react";
import {
  Calendar,
  Clock,
  MapPin,
  AlertCircle,
  CheckCircle,
  Loader,
} from "lucide-react";
import "./App.css";

function BlockedTimeForm({ onAdd, onCancel }) {
  const [day, setDay] = useState('Monday');
  const [startTime, setStartTime] = useState('');
  const [endTime, setEndTime] = useState('');

  const handleSubmit = (e) => {
    e.preventDefault();
    onAdd(day, startTime, endTime);
    // Reset form
    setStartTime('');
    setEndTime('');
  };

  const days = ['Monday', 'Tuesday', 'Wednesday', 'Thursday', 'Friday', 'Saturday', 'Sunday'];

  return (
    <form onSubmit={handleSubmit} style={{ display: 'flex', flexDirection: 'column', gap: '16px' }}>
      <div style={{ display: 'grid', gridTemplateColumns: 'repeat(auto-fit, minmax(200px, 1fr))', gap: '16px' }}>
        {/* Day Selection */}
        <div>
          <label style={{ display: 'block', fontSize: '14px', fontWeight: '600', color: '#374151', marginBottom: '8px' }}>
            Day
          </label>
          <select
            value={day}
            onChange={(e) => setDay(e.target.value)}
            style={{
              width: '100%',
              padding: '12px',
              border: '2px solid #e5e7eb',
              borderRadius: '8px',
              fontSize: '15px',
              outline: 'none',
              cursor: 'pointer'
            }}
          >
            {days.map(d => (
              <option key={d} value={d}>{d}</option>
            ))}
          </select>
        </div>

        {/* Start Time */}
        <div>
          <label style={{ display: 'block', fontSize: '14px', fontWeight: '600', color: '#374151', marginBottom: '8px' }}>
            Start Time (HHMM)
          </label>
          <input
            type="text"
            value={startTime}
            onChange={(e) => setStartTime(e.target.value)}
            placeholder="e.g., 0900"
            maxLength="4"
            style={{
              width: '100%',
              padding: '12px',
              border: '2px solid #e5e7eb',
              borderRadius: '8px',
              fontSize: '15px',
              outline: 'none'
            }}
            onFocus={(e) => e.target.style.borderColor = '#667eea'}
            onBlur={(e) => e.target.style.borderColor = '#e5e7eb'}
          />
        </div>

        {/* End Time */}
        <div>
          <label style={{ display: 'block', fontSize: '14px', fontWeight: '600', color: '#374151', marginBottom: '8px' }}>
            End Time (HHMM)
          </label>
          <input
            type="text"
            value={endTime}
            onChange={(e) => setEndTime(e.target.value)}
            placeholder="e.g., 1100"
            maxLength="4"
            style={{
              width: '100%',
              padding: '12px',
              border: '2px solid #e5e7eb',
              borderRadius: '8px',
              fontSize: '15px',
              outline: 'none'
            }}
            onFocus={(e) => e.target.style.borderColor = '#667eea'}
            onBlur={(e) => e.target.style.borderColor = '#e5e7eb'}
          />
        </div>
      </div>

      {/* Action Buttons */}
      <div style={{ display: 'flex', gap: '12px', justifyContent: 'flex-end' }}>
        <button
          type="button"
          onClick={onCancel}
          style={{
            padding: '10px 24px',
            background: '#6b7280',
            color: 'white',
            borderRadius: '8px',
            border: 'none',
            fontSize: '15px',
            fontWeight: '600',
            cursor: 'pointer'
          }}
        >
          Cancel
        </button>
        <button
          type="submit"
          style={{
            padding: '10px 24px',
            background: '#10b981',
            color: 'white',
            borderRadius: '8px',
            border: 'none',
            fontSize: '15px',
            fontWeight: '600',
            cursor: 'pointer'
          }}
        >
          Add Blocked Time
        </button>
      </div>

      {/* Help Text */}
      <p style={{ fontSize: '13px', color: '#6b7280', margin: 0, textAlign: 'center' }}>
        💡 Tip: Use 24-hour format (e.g., 0900 for 9 AM, 1430 for 2:30 PM)
      </p>
    </form>
  );
}

function App() {
  // Add this useEffect to set body styles
  React.useEffect(() => {
    document.body.style.margin = "0";
    document.body.style.padding = "0";
    document.body.style.overflow = "hidden";
    document.documentElement.style.margin = "0";
    document.documentElement.style.padding = "0";
  }, []);

  // Helper function to format weeks display
  const formatWeeks = (weeks) => {
    if (!weeks || weeks.length === 0) return "All weeks";

    const sorted = [...weeks].sort((a, b) => a - b);
    const allOdd = sorted.every((w) => w % 2 === 1);
    const allEven = sorted.every((w) => w % 2 === 0);

    if (allOdd) return "Odd weeks";
    if (allEven) return "Even weeks";

    // For mixed or specific weeks, show compressed format
    if (sorted.length <= 3) {
      return `Wks ${sorted.join(", ")}`;
    }
    return `Wks ${sorted[0]}-${sorted[sorted.length - 1]}`;
  };

  const [modules, setModules] = useState("");
  const [preferences, setPreferences] = useState({
    noMorningClasses: false,
    compactSchedule: false,
    freeFridays: false,
    lunchBreak: true,
    minimizeTravel: false,
  });

  const [blockedTimes, setBlockedTimes] = useState([]);
  const [showBlockedTimeForm, setShowBlockedTimeForm] = useState(false);

  const [loading, setLoading] = useState(false);
  const [timetables, setTimetables] = useState([]);
  const [error, setError] = useState("");

  // Helper function to add a blocked time slot
  const addBlockedTime = (day, startTime, endTime) => {
    // Validate input
    if (!day || !startTime || !endTime) {
      alert('Please fill in all fields');
      return;
    }

    // Validate time format (should be HHMM)
    const timeRegex = /^([0-1][0-9]|2[0-3])[0-5][0-9]$/;
    if (!timeRegex.test(startTime) || !timeRegex.test(endTime)) {
      alert('Invalid time format. Use HHMM (e.g., 0900, 1430)');
      return;
    }

    // Validate start < end
    if (parseInt(startTime) >= parseInt(endTime)) {
      alert('Start time must be before end time');
      return;
    }

    const newBlockedTime = { day, startTime, endTime };
    setBlockedTimes([...blockedTimes, newBlockedTime]);
  };

  // Helper function to remove a blocked time slot
  const removeBlockedTime = (index) => {
    setBlockedTimes(blockedTimes.filter((_, i) => i !== index));
  };

  // Format time for display (0900 -> 09:00)
  const formatTimeDisplay = (time) => {
    return `${time.slice(0, 2)}:${time.slice(2, 4)}`;
  };

  // Function to call your backend API
<<<<<<< HEAD
  const optimizeTimetable = async () => {
    setLoading(true);
    setError("");
    setTimetables([]);

    try {
      // Parse modules
      const moduleList = modules
        .split(",")
        .map((m) => m.trim().toUpperCase())
        .filter((m) => m);

      if (moduleList.length === 0) {
        throw new Error("Please enter at least one module code");
=======
const optimizeTimetable = async () => {
  setLoading(true);
  setError('');
  setTimetables([]);

  try {
    // Parse modules
    const moduleList = modules.split(',').map(m => m.trim().toUpperCase()).filter(m => m);
    
    if (moduleList.length === 0) {
      throw new Error('Please enter at least one module code');
    }

    // Include blocked times in preferences
    const requestBody = { 
      modules: moduleList, 
      preferences: {
        ...preferences,
        blockedTimes: blockedTimes  // Include blocked times
>>>>>>> 27d772c9
      }
    };

<<<<<<< HEAD
      console.log("Sending request to backend:", {
        modules: moduleList,
        preferences,
      });

      // Call the Python backend API
      const response = await fetch("http://localhost:5000/api/optimize", {
        method: "POST",
        headers: {
          "Content-Type": "application/json",
          Accept: "application/json",
        },
        body: JSON.stringify({ modules: moduleList, preferences }),
      });
=======
    console.log('Sending request to backend:', requestBody);  // Log the correct object

    // Call the Python backend API
    const response = await fetch('http://localhost:5001/api/optimize', {
      method: 'POST',
      headers: { 
        'Content-Type': 'application/json',
        'Accept': 'application/json'
      },
      body: JSON.stringify(requestBody)  //Send requestBody with blockedTimes
    });

>>>>>>> 27d772c9

      console.log("Response status:", response.status);

      const data = await response.json();
      console.log("Response data:", data);

      if (!response.ok) {
        throw new Error(data.error || "Failed to optimize timetable");
      }

      if (data.timetables && data.timetables.length > 0) {
        setTimetables(data.timetables);
        console.log("Timetables set successfully:", data.timetables);
      } else {
        throw new Error("No feasible timetables found");
      }
    } catch (err) {
      setError(err.message);
      console.error("Optimization error:", err);
    } finally {
      setLoading(false);
    }
  };

  const exportToNUSMods = (timetable) => {
    // Generate NUSMods share link format
    // Format: ?MOD_CODE[LESSON_TYPE]=CLASS_NO
    let shareParams = [];
    const moduleClasses = {};

    // Group by module
    timetable.schedule.forEach((slot) => {
      if (!moduleClasses[slot.module]) {
        moduleClasses[slot.module] = {};
      }
      moduleClasses[slot.module][slot.type] = slot.classNo;
    });

    // Build share link
    for (const [module, classes] of Object.entries(moduleClasses)) {
      for (const [type, classNo] of Object.entries(classes)) {
        shareParams.push(`${module}[${type}]=${classNo}`);
      }
    }

    const shareLink = `https://nusmods.com/timetable/sem-1?${shareParams.join(
      "&"
    )}`;
    window.open(shareLink, "_blank");
  };

  const exportToCalendar = (timetable) => {
    // Generate .ics file content
    let icsContent =
      "BEGIN:VCALENDAR\nVERSION:2.0\nPRODID:-//NUSMods Optimizer//EN\n";

    timetable.schedule.forEach((slot) => {
      icsContent += "BEGIN:VEVENT\n";
      icsContent += `SUMMARY:${slot.module} ${slot.type}\n`;
      icsContent += `LOCATION:${slot.venue}\n`;
      icsContent += `DESCRIPTION:Class ${slot.classNo}\n`;
      // Note: In production, you'd need to calculate actual dates and recurrence rules
      icsContent += "END:VEVENT\n";
    });

    icsContent += "END:VCALENDAR";

    // Create download
    const blob = new Blob([icsContent], { type: "text/calendar" });
    const url = window.URL.createObjectURL(blob);
    const a = document.createElement("a");
    a.href = url;
    a.download = `timetable_${timetable.id}.ics`;
    document.body.appendChild(a);
    a.click();
    document.body.removeChild(a);
    window.URL.revokeObjectURL(url);
  };

  return (
    <div
      style={{
        minHeight: "100vh",
        width: "100vw",
        background: "linear-gradient(135deg, #667eea 0%, #764ba2 100%)",
        padding: "40px 0",
        margin: 0,
        boxSizing: "border-box",
        overflowX: "hidden",
      }}
    >
      <div
        style={{ width: "100%", padding: "0 60px", boxSizing: "border-box" }}
      >
        {/* Header */}
        <div style={{ textAlign: "center", marginBottom: "60px" }}>
          <div
            style={{
              display: "inline-flex",
              alignItems: "center",
              justifyContent: "center",
              gap: "20px",
              marginBottom: "20px",
            }}
          >
            <Calendar size={56} color="white" />
            <h1
              style={{
                fontSize: "52px",
                fontWeight: "bold",
                color: "white",
                margin: 0,
                textShadow: "0 4px 6px rgba(0,0,0,0.2)",
              }}
            >
              NUSMods Timetable Optimizer
            </h1>
          </div>
          <p
            style={{
              color: "rgba(255,255,255,0.95)",
              fontSize: "20px",
              margin: 0,
              textShadow: "0 2px 4px rgba(0,0,0,0.1)",
            }}
          >
            AI-powered scheduling using Google OR-Tools and NUSMods API
          </p>
        </div>

        {/* Input Section */}
        <div
          style={{
            background: "white",
            borderRadius: "20px",
            boxShadow: "0 25px 70px rgba(0,0,0,0.4)",
            padding: "50px 60px",
            marginBottom: "40px",
          }}
        >
          <h2
            style={{
              fontSize: "28px",
              fontWeight: "700",
              marginBottom: "30px",
              color: "#1f2937",
              textAlign: "center",
            }}
          >
            📚 Module Selection
          </h2>

          <div style={{ marginBottom: "40px" }}>
            <label
              style={{
                display: "block",
                fontSize: "16px",
                fontWeight: "600",
                color: "#374151",
                marginBottom: "12px",
              }}
            >
              Enter Module Codes (comma-separated)
            </label>
            <input
              type="text"
              value={modules}
              onChange={(e) => setModules(e.target.value)}
              placeholder="e.g., CS2030S, CS2040S, MA1521, GEA1000"
              style={{
                width: "100%",
                padding: "16px 20px",
                border: "2px solid #e5e7eb",
                borderRadius: "12px",
                fontSize: "16px",
                outline: "none",
                transition: "all 0.3s ease",
              }}
              onFocus={(e) => (e.target.style.borderColor = "#667eea")}
              onBlur={(e) => (e.target.style.borderColor = "#e5e7eb")}
            />
            <p style={{ fontSize: "14px", color: "#6b7280", marginTop: "8px" }}>
              Example NUS modules for AY2025-2026
            </p>
          </div>

          <h3
            style={{
              fontSize: "24px",
              fontWeight: "700",
              marginBottom: "24px",
              color: "#1f2937",
              textAlign: "center",
            }}
          >
            ⚙️ Your Preferences
          </h3>
          <div
            style={{
              display: "grid",
              gridTemplateColumns: "repeat(auto-fit, minmax(320px, 1fr))",
              gap: "20px",
              marginBottom: "40px",
            }}
          >
            {[
              ["noMorningClasses", "No classes before 10am"],
              ["compactSchedule", "Compact schedule (minimize gaps)"],
              ["freeFridays", "Keep Fridays free"],
              ["lunchBreak", "Daily lunch break (12-2pm)"],
              ["minimizeTravel", "Minimize campus travel"],
            ].map(([key, label]) => (
              <label
                key={key}
                style={{
                  display: "flex",
                  alignItems: "center",
                  gap: "12px",
                  cursor: "pointer",
                  padding: "12px",
                  borderRadius: "8px",
                  transition: "background 0.2s",
                  background: preferences[key] ? "#f3f4f6" : "transparent",
                }}
              >
                <input
                  type="checkbox"
                  checked={preferences[key]}
                  onChange={(e) =>
                    setPreferences({ ...preferences, [key]: e.target.checked })
                  }
                  style={{
                    width: "20px",
                    height: "20px",
                    cursor: "pointer",
                    accentColor: "#667eea",
                  }}
                />
                <span
                  style={{
                    color: "#374151",
                    fontSize: "15px",
                    fontWeight: "500",
                  }}
                >
                  {label}
                </span>
              </label>
            ))}
          </div>

          <div style={{ marginTop: '40px', marginBottom: '30px' }}>
            <div style={{ display: 'flex', alignItems: 'center', justifyContent: 'space-between', marginBottom: '20px' }}>
              <h3 style={{ fontSize: '24px', fontWeight: '700', color: '#1f2937', margin: 0 }}>
                🚫 Block Time Slots
              </h3>
              <button
                onClick={() => setShowBlockedTimeForm(!showBlockedTimeForm)}
                style={{
                  padding: '10px 20px',
                  background: showBlockedTimeForm ? '#ef4444' : '#10b981',
                  color: 'white',
                  borderRadius: '8px',
                  border: 'none',
                  fontSize: '14px',
                  fontWeight: '600',
                  cursor: 'pointer',
                  transition: 'all 0.2s'
                }}
              >
                {showBlockedTimeForm ? '✕ Cancel' : '+ Add Blocked Time'}
              </button>
            </div>

            {/* Add Blocked Time Form */}
            {showBlockedTimeForm && (
              <div style={{
                background: '#f9fafb',
                padding: '24px',
                borderRadius: '12px',
                border: '2px dashed #d1d5db',
                marginBottom: '20px'
              }}>
                <BlockedTimeForm onAdd={addBlockedTime} onCancel={() => setShowBlockedTimeForm(false)} />
              </div>
            )}

            {/* Display Current Blocked Times */}
            {blockedTimes.length > 0 && (
              <div style={{ display: 'flex', flexDirection: 'column', gap: '12px' }}>
                {blockedTimes.map((blocked, index) => (
                  <div key={index} style={{
                    display: 'flex',
                    alignItems: 'center',
                    justifyContent: 'space-between',
                    padding: '16px 20px',
                    background: '#fef2f2',
                    border: '2px solid #fecaca',
                    borderRadius: '10px',
                    transition: 'all 0.2s'
                  }}>
                    <div style={{ display: 'flex', alignItems: 'center', gap: '16px' }}>
                      <AlertCircle size={20} color="#dc2626" />
                      <span style={{ fontSize: '16px', fontWeight: '600', color: '#991b1b' }}>
                        {blocked.day}
                      </span>
                      <span style={{ fontSize: '15px', color: '#7f1d1d' }}>
                        {formatTimeDisplay(blocked.startTime)} - {formatTimeDisplay(blocked.endTime)}
                      </span>
                    </div>
                    <button
                      onClick={() => removeBlockedTime(index)}
                      style={{
                        padding: '8px 16px',
                        background: '#dc2626',
                        color: 'white',
                        borderRadius: '6px',
                        border: 'none',
                        fontSize: '14px',
                        fontWeight: '600',
                        cursor: 'pointer',
                        transition: 'all 0.2s'
                      }}
                      onMouseOver={(e) => e.currentTarget.style.background = '#b91c1c'}
                      onMouseOut={(e) => e.currentTarget.style.background = '#dc2626'}
                    >
                      Remove
                    </button>
                  </div>
                ))}
              </div>
            )}

            {blockedTimes.length === 0 && (
              <p style={{ fontSize: '14px', color: '#6b7280', textAlign: 'center', fontStyle: 'italic' }}>
                No blocked time slots. Add times when you're unavailable (e.g., club meetings, part-time work).
              </p>
            )}
          </div>

          <button
            onClick={optimizeTimetable}
            disabled={loading}
            style={{
              width: "100%",
              background: loading
                ? "#9ca3af"
                : "linear-gradient(135deg, #667eea 0%, #764ba2 100%)",
              color: "white",
              padding: "16px",
              borderRadius: "12px",
              fontSize: "18px",
              fontWeight: "600",
              border: "none",
              cursor: loading ? "not-allowed" : "pointer",
              display: "flex",
              alignItems: "center",
              justifyContent: "center",
              gap: "12px",
              boxShadow: loading
                ? "none"
                : "0 8px 20px rgba(102, 126, 234, 0.4)",
              transform: loading ? "none" : "translateY(0)",
              transition: "all 0.3s ease",
            }}
            onMouseOver={(e) => {
              if (!loading) {
                e.currentTarget.style.transform = "translateY(-2px)";
                e.currentTarget.style.boxShadow =
                  "0 12px 28px rgba(102, 126, 234, 0.5)";
              }
            }}
            onMouseOut={(e) => {
              if (!loading) {
                e.currentTarget.style.transform = "translateY(0)";
                e.currentTarget.style.boxShadow =
                  "0 8px 20px rgba(102, 126, 234, 0.4)";
              }
            }}
          >
            {loading ? (
              <>
                <Loader
                  size={20}
                  style={{ animation: "spin 1s linear infinite" }}
                />
                Optimizing with OR-Tools...
              </>
            ) : (
              "Generate Optimal Timetables"
            )}
          </button>
        </div>

        {/* Error Display */}
        {error && (
          <div
            style={{
              background: "#fef2f2",
              border: "1px solid #fecaca",
              borderRadius: "8px",
              padding: "16px",
              marginBottom: "24px",
              display: "flex",
              alignItems: "start",
              gap: "12px",
            }}
          >
            <AlertCircle
              size={20}
              color="#dc2626"
              style={{ flexShrink: 0, marginTop: "2px" }}
            />
            <p style={{ color: "#991b1b", margin: 0 }}>{error}</p>
          </div>
        )}

        {/* Results Section */}
        {timetables.length > 0 && (
          <div
            style={{ display: "flex", flexDirection: "column", gap: "40px" }}
          >
            <h2
              style={{
                fontSize: "40px",
                fontWeight: "bold",
                color: "white",
                textAlign: "center",
                textShadow: "0 4px 8px rgba(0,0,0,0.3)",
              }}
            >
              ✨ Your Optimized Timetables
            </h2>

            {timetables.map((timetable) => (
              <div
                key={timetable.id}
                style={{
                  background: "white",
                  borderRadius: "20px",
                  boxShadow: "0 25px 70px rgba(0,0,0,0.4)",
                  padding: "40px",
                  border: "3px solid rgba(102, 126, 234, 0.3)",
                }}
              >
                <div
                  style={{
                    display: "flex",
                    alignItems: "center",
                    justifyContent: "space-between",
                    marginBottom: "24px",
                    flexWrap: "wrap",
                    gap: "20px",
                  }}
                >
                  <div
                    style={{
                      display: "flex",
                      alignItems: "center",
                      gap: "16px",
                    }}
                  >
                    <h3
                      style={{
                        fontSize: "28px",
                        fontWeight: "700",
                        color: "#1f2937",
                        margin: 0,
                      }}
                    >
                      Option {timetable.id}
                    </h3>
                    <span
                      style={{
                        background:
                          timetable.score >= 90
                            ? "#dcfce7"
                            : timetable.score >= 70
                            ? "#fef3c7"
                            : "#fee2e2",
                        color:
                          timetable.score >= 90
                            ? "#166534"
                            : timetable.score >= 70
                            ? "#92400e"
                            : "#991b1b",
                        padding: "8px 16px",
                        borderRadius: "9999px",
                        fontSize: "16px",
                        fontWeight: "600",
                      }}
                    >
                      Score: {timetable.score}/100
                    </span>
                  </div>
                  <div
                    style={{ display: "flex", gap: "12px", flexWrap: "wrap" }}
                  >
                    <button
                      onClick={() => exportToNUSMods(timetable)}
                      style={{
                        padding: "12px 24px",
                        background: "#2563eb",
                        color: "white",
                        borderRadius: "10px",
                        border: "none",
                        fontSize: "16px",
                        fontWeight: "600",
                        cursor: "pointer",
                        transition: "all 0.2s",
                        boxShadow: "0 4px 12px rgba(37, 99, 235, 0.3)",
                      }}
                      onMouseOver={(e) => {
                        e.currentTarget.style.background = "#1d4ed8";
                        e.currentTarget.style.transform = "translateY(-2px)";
                      }}
                      onMouseOut={(e) => {
                        e.currentTarget.style.background = "#2563eb";
                        e.currentTarget.style.transform = "translateY(0)";
                      }}
                    >
                      Open in NUSMods
                    </button>
                    <button
                      onClick={() => exportToCalendar(timetable)}
                      style={{
                        padding: "12px 24px",
                        background: "#9333ea",
                        color: "white",
                        borderRadius: "10px",
                        border: "none",
                        fontSize: "16px",
                        fontWeight: "600",
                        cursor: "pointer",
                        transition: "all 0.2s",
                        boxShadow: "0 4px 12px rgba(147, 51, 234, 0.3)",
                      }}
                      onMouseOver={(e) => {
                        e.currentTarget.style.background = "#7e22ce";
                        e.currentTarget.style.transform = "translateY(-2px)";
                      }}
                      onMouseOut={(e) => {
                        e.currentTarget.style.background = "#9333ea";
                        e.currentTarget.style.transform = "translateY(0)";
                      }}
                    >
                      Export .ics
                    </button>
                  </div>
                </div>

                {/* Schedule */}
                <div style={{ marginBottom: "24px" }}>
                  <h4
                    style={{
                      fontWeight: "700",
                      color: "#374151",
                      marginBottom: "16px",
                      fontSize: "20px",
                    }}
                  >
                    📅 Weekly Schedule
                  </h4>
                  <div
                    style={{
                      display: "flex",
                      flexDirection: "column",
                      gap: "12px",
                    }}
                  >
                    {timetable.schedule.map((slot, idx) => (
                      <div
                        key={idx}
                        style={{
                          display: "grid",
                          gridTemplateColumns: "2fr 2fr 1fr 1fr",
                          gap: "20px",
                          padding: "18px 20px",
                          background: "#f9fafb",
                          borderRadius: "12px",
                          alignItems: "center",
                          border: "1px solid #e5e7eb",
                          transition: "all 0.2s",
                        }}
                        onMouseOver={(e) => {
                          e.currentTarget.style.background = "#f3f4f6";
                          e.currentTarget.style.borderColor = "#667eea";
                        }}
                        onMouseOut={(e) => {
                          e.currentTarget.style.background = "#f9fafb";
                          e.currentTarget.style.borderColor = "#e5e7eb";
                        }}
                      >
                        <div style={{ minWidth: "180px" }}>
                          <div
                            style={{
                              fontWeight: "700",
                              color: "#1f2937",
                              fontSize: "16px",
                            }}
                          >
                            {slot.module}
                          </div>
                          <div
                            style={{
                              fontSize: "14px",
                              color: "#6b7280",
                              marginTop: "2px",
                            }}
                          >
                            {slot.type}
                          </div>
                        </div>
                        <div
                          style={{
                            display: "flex",
                            alignItems: "center",
                            gap: "10px",
                            fontSize: "15px",
                            color: "#4b5563",
                          }}
                        >
                          <Clock size={18} />
                          <span style={{ fontWeight: "500" }}>
                            {slot.day} {slot.startTime}-{slot.endTime}
                          </span>
                        </div>
                        <div
                          style={{
                            display: "flex",
                            alignItems: "center",
                            gap: "10px",
                            fontSize: "15px",
                            color: "#4b5563",
                          }}
                        >
                          <MapPin size={18} />
                          <span style={{ fontWeight: "500" }}>
                            {slot.venue}
                          </span>
                        </div>
                        <div
                          style={{
                            fontSize: "14px",
                            color: "#6b7280",
                            fontWeight: "500",
                          }}
                        >
                          {formatWeeks(slot.weeks)}
                        </div>
                      </div>
                    ))}
                  </div>
                </div>

                {/* Tradeoffs */}
                <div>
                  <h4
                    style={{
                      fontWeight: "700",
                      color: "#374151",
                      marginBottom: "16px",
                      display: "flex",
                      alignItems: "center",
                      gap: "10px",
                      fontSize: "20px",
                    }}
                  >
                    <CheckCircle size={24} color="#16a34a" />
                    Trade-offs & Explanations
                  </h4>
                  <ul
                    style={{ margin: 0, paddingLeft: "0", listStyle: "none" }}
                  >
                    {timetable.tradeoffs.map((tradeoff, idx) => (
                      <li
                        key={idx}
                        style={{
                          color: "#374151",
                          marginBottom: "12px",
                          padding: "12px 16px",
                          background: "#f9fafb",
                          borderRadius: "8px",
                          fontSize: "15px",
                          borderLeft: "4px solid #667eea",
                        }}
                      >
                        {tradeoff}
                      </li>
                    ))}
                  </ul>
                </div>
              </div>
            ))}
          </div>
        )}

        {/* Info Box */}
        <div
          style={{
            background: "rgba(255, 255, 255, 0.98)",
            borderRadius: "20px",
            padding: "32px",
            marginTop: "40px",
            backdropFilter: "blur(10px)",
            border: "2px solid rgba(255,255,255,0.5)",
            boxShadow: "0 10px 40px rgba(0,0,0,0.15)",
          }}
        >
          <h4
            style={{
              fontWeight: "700",
              color: "#1f2937",
              marginBottom: "20px",
              fontSize: "24px",
              textAlign: "center",
            }}
          >
            🚀 How it works
          </h4>
          <ul
            style={{
              fontSize: "16px",
              color: "#374151",
              margin: 0,
              paddingLeft: "28px",
              lineHeight: "2",
            }}
          >
            <li>Fetches module data from NUSMods API</li>
            <li>
              Uses Google OR-Tools CP-SAT solver for constraint satisfaction
            </li>
            <li>
              Generates multiple optimized timetables based on your preferences
            </li>
            <li>
              Explains trade-offs in plain language for informed decision-making
            </li>
            <li>Export to NUSMods or .ics calendar format</li>
          </ul>
        </div>
      </div>
    </div>
  );
}

export default App;<|MERGE_RESOLUTION|>--- conflicted
+++ resolved
@@ -185,7 +185,7 @@
 
   const [loading, setLoading] = useState(false);
   const [timetables, setTimetables] = useState([]);
-  const [error, setError] = useState("");
+  const [error, setError] = useState('');
 
   // Helper function to add a blocked time slot
   const addBlockedTime = (day, startTime, endTime) => {
@@ -223,11 +223,10 @@
   };
 
   // Function to call your backend API
-<<<<<<< HEAD
-  const optimizeTimetable = async () => {
-    setLoading(true);
-    setError("");
-    setTimetables([]);
+const optimizeTimetable = async () => {
+  setLoading(true);
+  setError('');
+  setTimetables([]);
 
     try {
       // Parse modules
@@ -238,19 +237,7 @@
 
       if (moduleList.length === 0) {
         throw new Error("Please enter at least one module code");
-=======
-const optimizeTimetable = async () => {
-  setLoading(true);
-  setError('');
-  setTimetables([]);
-
-  try {
-    // Parse modules
-    const moduleList = modules.split(',').map(m => m.trim().toUpperCase()).filter(m => m);
-    
-    if (moduleList.length === 0) {
-      throw new Error('Please enter at least one module code');
-    }
+      }
 
     // Include blocked times in preferences
     const requestBody = { 
@@ -258,27 +245,13 @@
       preferences: {
         ...preferences,
         blockedTimes: blockedTimes  // Include blocked times
->>>>>>> 27d772c9
       }
     };
 
-<<<<<<< HEAD
       console.log("Sending request to backend:", {
         modules: moduleList,
         preferences,
       });
-
-      // Call the Python backend API
-      const response = await fetch("http://localhost:5000/api/optimize", {
-        method: "POST",
-        headers: {
-          "Content-Type": "application/json",
-          Accept: "application/json",
-        },
-        body: JSON.stringify({ modules: moduleList, preferences }),
-      });
-=======
-    console.log('Sending request to backend:', requestBody);  // Log the correct object
 
     // Call the Python backend API
     const response = await fetch('http://localhost:5001/api/optimize', {
@@ -287,10 +260,9 @@
         'Content-Type': 'application/json',
         'Accept': 'application/json'
       },
-      body: JSON.stringify(requestBody)  //Send requestBody with blockedTimes
+      body: JSON.stringify({ modules: moduleList, preferences }),
     });
 
->>>>>>> 27d772c9
 
       console.log("Response status:", response.status);
 
