"""
Flask Backend API for NUSMods Timetable Optimizer
Run with: python backend.py
"""

from datetime import datetime, timedelta
from typing import Dict, List, Optional, Tuple
from flask import Flask, request, jsonify
from flask_cors import CORS
import requests
from ortools.sat.python import cp_model
from typing import List, Dict, Tuple
from collections import defaultdict
import traceback

app = Flask(__name__)
CORS(app)  # Enable CORS for React frontend


# ==================== NUSMods API Handler ====================

class NUSModsAPI:
    """Fetches module data from NUSMods API"""
    
    BASE_URL = "https://api.nusmods.com/v2"
    ACADEMIC_YEAR = "2025-2026"
    
    @staticmethod
    def get_module_data(module_code: str) -> Dict:
        """Fetch module information including all lesson slots"""
        url = f"{NUSModsAPI.BASE_URL}/{NUSModsAPI.ACADEMIC_YEAR}/modules/{module_code}.json"
        try:
            response = requests.get(url, timeout=10)
            response.raise_for_status()
            return response.json()
        except requests.exceptions.RequestException as e:
            print(f"Error fetching {module_code}: {e}")
            return None
    
    @staticmethod
    def parse_lessons(module_data: Dict) -> Dict:
        """Parse lessons and group by lesson type and class number"""
        lessons_grouped = defaultdict(lambda: defaultdict(list))
        
        if not module_data or 'semesterData' not in module_data:
            return {}
        
        # Get first semester data (Semester 1)
        semester_data = None
        for sem in module_data['semesterData']:
            if sem['semester'] == 1:
                semester_data = sem
                break
        
        if not semester_data or 'timetable' not in semester_data:
            return {}
        
        # Group by lesson type, then by class number
        for lesson in semester_data['timetable']:
            lesson_type = lesson['lessonType']
            class_no = lesson['classNo']
            
            lessons_grouped[lesson_type][class_no].append({
                'day': lesson['day'],
                'startTime': lesson['startTime'],
                'endTime': lesson['endTime'],
                'venue': lesson['venue'],
                'weeks': lesson.get('weeks')
            })
        
        return {k: dict(v) for k, v in lessons_grouped.items()}


# ==================== Timetable Optimizer ====================

class TimetableOptimizer:
    """Optimization engine using Google OR-Tools CP-SAT solver"""
    
    DAYS = ['Monday', 'Tuesday', 'Wednesday', 'Thursday', 'Friday']
    
    def __init__(self, modules: List[str], preferences: Dict):
        self.modules = modules
        self.preferences = preferences
        self.module_data = {}
        self.lessons_by_module = {}
        
    def fetch_module_data(self):
        """Fetch all module data from API"""
        print(f"Fetching module data for: {', '.join(self.modules)}")
        for module_code in self.modules:
            data = NUSModsAPI.get_module_data(module_code)
            if data:
                self.module_data[module_code] = data
                self.lessons_by_module[module_code] = NUSModsAPI.parse_lessons(data)
                print(f"✓ Loaded {module_code}: {data.get('title', 'Unknown')}")
            else:
                print(f"✗ Failed to load {module_code}")
    
    def _get_exam_interval_for_module(self, module_code: str) -> Optional[Tuple[datetime, datetime]]:
        """
        Parse exam start datetime and compute exam end datetime for a module (if available).
        Returns (start_dt, end_dt) or None if no valid exam info.
        """
        data = self.module_data.get(module_code)
        if not data:
            data = NUSModsAPI.get_module_data(module_code)
            if data:
                self.module_data[module_code] = data
            else:
                print(f"  No data found for {module_code}")
                return None

        sem_data = data.get('semesterData', [])
        print(f"  {module_code}: Found {len(sem_data)} semester(s)")
        
        # Check ALL semesters, not just semester 1
        for s in sem_data:
            exam_date = s.get('examDate')
            exam_duration = s.get('examDuration')
            semester = s.get('semester')
            print(f"    Sem {semester}: examDate={exam_date}, duration={exam_duration}")
            
            if exam_date and exam_duration:
                try:
                    start_dt = datetime.fromisoformat(exam_date)
                except Exception:
                    try:
                        start_dt = datetime.fromisoformat(exam_date.replace('Z', '+00:00'))
                    except Exception:
                        print(f"    Failed to parse exam date: {exam_date}")
                        continue
                try:
                    duration_min = int(exam_duration)
                except Exception:
                    duration_min = 120
                end_dt = start_dt + timedelta(minutes=duration_min)
                print(f"    ✓ {module_code} exam: {start_dt} to {end_dt}")
                return (start_dt, end_dt)
        
        print(f"    No valid exam info for {module_code}")
        return None

    def find_exam_clashes(self, module_codes: List[str]) -> List[Dict]:
        """
        Returns list of exam clash groups:
        { 'modules': [..], 'overlap_start': ISO, 'overlap_end': ISO }
        """
        print(f"Checking exam clashes for: {module_codes}")
        intervals = []
        for mod in module_codes:
            interval = self._get_exam_interval_for_module(mod)
            if interval is not None:
                intervals.append({'module': mod, 'start': interval[0], 'end': interval[1]})

        print(f"Found {len(intervals)} modules with exam times")
        if len(intervals) < 2:
            print("Not enough modules with exam times to check for clashes")
            return []

        intervals.sort(key=lambda x: x['start'])

        groups: List[List[Dict]] = []
        current_group = [intervals[0]]
        current_end = intervals[0]['end']

        for it in intervals[1:]:
            if it['start'] < current_end:
                current_group.append(it)
                if it['end'] > current_end:
                    current_end = it['end']
            else:
                if len(current_group) > 1:
                    groups.append(current_group)
                current_group = [it]
                current_end = it['end']

        if len(current_group) > 1:
            groups.append(current_group)

        result = []
        for g in groups:
            overlap_start = min(item['start'] for item in g)
            overlap_end = max(item['end'] for item in g)
            result.append({
                'modules': [item['module'] for item in g],
                'overlap_start': overlap_start.isoformat(),
                'overlap_end': overlap_end.isoformat(),
            })
        return result
    
    @staticmethod
    def time_to_slot(time_str: str) -> int:
        """Convert time string (e.g., '0900') to slot index (30-min intervals from 8am)"""
        hours = int(time_str[:2])
        minutes = int(time_str[2:])
        return (hours - 8) * 2 + (minutes // 30)
    
    def optimize(self) -> List[Dict]:
        """Run optimization and return multiple timetable solutions"""
        self.fetch_module_data()
        
        if not self.lessons_by_module:
            return []
        
<<<<<<< HEAD
=======
        # Check if all modules have lessons
        for module, lessons in self.lessons_by_module.items():
            if not lessons:
                print(f"Warning: {module} has no lessons available")
        # Validate blocked times if provided
        blocked_times = self.preferences.get('blockedTimes', [])
        if blocked_times and not self._validate_blocked_times(blocked_times):
            print("Warning: Invalid blocked times format, ignoring...")
            self.preferences['blockedTimes'] = []
        
>>>>>>> 27d772c9
        model = cp_model.CpModel()
        
        # Decision variables: for each module, lesson type, and class number
        # One variable per class number - if selected, ALL sessions of that class are included
        class_vars = {}
        all_selected_lessons = []  # Track all lesson sessions that will be in the timetable
        
        for module, lessons_by_type in self.lessons_by_module.items():
            if not lessons_by_type:
                continue
                
            class_vars[module] = {}
            for lesson_type, classes_dict in lessons_by_type.items():
                class_vars[module][lesson_type] = {}
                
                for class_no, sessions in classes_dict.items():
                    # Create ONE variable for this class (represents all its sessions)
                    var = model.NewBoolVar(f"{module}_{lesson_type}_{class_no}")
                    class_vars[module][lesson_type][class_no] = (var, sessions)
                    
                    # When this variable is true, ALL sessions are included
                    for session in sessions:
                        all_selected_lessons.append((var, session, module, lesson_type, class_no))
                
                # Constraint: exactly one class must be chosen per lesson type
                model.Add(sum(var for var, _ in class_vars[module][lesson_type].values()) == 1)
        
        if not class_vars:
            print("No valid class variables created")
            return []
        
        # Constraint: No overlapping classes
        self._add_no_overlap_constraints(model, all_selected_lessons)
        
<<<<<<< HEAD
        # Soft constraints (preferences)
=======
         # 🆕 NEW: Constraint: Block user-specified time slots (HARD CONSTRAINT)
        self._add_blocked_time_constraints(model, class_vars)

        # Soft constraints (preferences) as objectives
>>>>>>> 27d772c9
        objective_terms = []
        
        if self.preferences.get('noMorningClasses'):
            morning_penalty = self._add_no_morning_classes(model, all_selected_lessons)
            if morning_penalty is not None:
                objective_terms.append(morning_penalty)
        
        if self.preferences.get('freeFridays'):
            friday_penalty = self._add_free_fridays(model, all_selected_lessons)
            if friday_penalty is not None:
                objective_terms.append(friday_penalty)
        
        if self.preferences.get('lunchBreak'):
            lunch_penalty = self._add_lunch_break_constraint(model, all_selected_lessons)
            if lunch_penalty is not None:
                objective_terms.append(lunch_penalty)
        
        if objective_terms:
            model.Minimize(sum(objective_terms))
        
        # Solve
        solver = cp_model.CpSolver()
        solver.parameters.max_time_in_seconds = 30.0
        solver.parameters.enumerate_all_solutions = True  # Key: enumerate all solutions
        
        class SolutionCollector(cp_model.CpSolverSolutionCallback):
            def __init__(self, variables):
                cp_model.CpSolverSolutionCallback.__init__(self)
                self._variables = variables
                self.solutions = []
            
            def on_solution_callback(self):
                solution = {}
                for module, types in self._variables.items():
                    solution[module] = {}
                    for lesson_type, classes in types.items():
                        for class_no, (var, sessions) in classes.items():
                            if self.Value(var):
                                solution[module][lesson_type] = (class_no, sessions)
                                break
                self.solutions.append(solution)
        
        solution_collector = SolutionCollector(class_vars)
        status = solver.Solve(model, solution_collector)
        
        if status in [cp_model.OPTIMAL, cp_model.FEASIBLE]:
            print(f"Found {len(solution_collector.solutions)} solution(s)")
            all_timetables = self._format_solutions(solution_collector.solutions)
            all_timetables.sort(key=lambda x: x['score'], reverse=True)
            return all_timetables[:5]  # Return best 5
        else:
            print(f"No feasible solution found. Status: {status}")
            return []
    
    def _add_no_overlap_constraints(self, model, all_selected_lessons):
        """Ensure no two lesson sessions overlap"""
        for i in range(len(all_selected_lessons)):
            for j in range(i + 1, len(all_selected_lessons)):
                var1, session1, _, _, _ = all_selected_lessons[i]
                var2, session2, _, _, _ = all_selected_lessons[j]
                
                if self._lessons_overlap(session1, session2):
                    # If both classes are selected, sessions overlap - not allowed
                    model.Add(var1 + var2 <= 1)
    
    def _validate_blocked_times(self, blocked_times: List[Dict]) -> bool:
        """Validate blocked times format"""
        valid_days = ['Monday', 'Tuesday', 'Wednesday', 'Thursday', 'Friday', 'Saturday', 'Sunday']
    
        for blocked in blocked_times:
            # Check required fields
            if 'day' not in blocked or 'startTime' not in blocked or 'endTime' not in blocked:
                print(f"Invalid blocked time (missing fields): {blocked}")
                return False
        
            # Check valid day
            if blocked['day'] not in valid_days:
                print(f"Invalid day: {blocked['day']}")
                return False
        
            # Check time format (should be 4 digits)
            try:
                start = int(blocked['startTime'])
                end = int(blocked['endTime'])
                if not (0 <= start <= 2359 and 0 <= end <= 2359):
                    raise ValueError
                if start >= end:
                    print(f"Start time must be before end time: {blocked}")
                    return False
            except (ValueError, TypeError):
                print(f"Invalid time format: {blocked}")
                return False
    
        return True                
    
    def _add_blocked_time_constraints(self, model, class_vars):
        """
        Hard constraint: Prevent classes from being scheduled during blocked time slots.
    
        Expected format in preferences:
        'blockedTimes': [
            {'day': 'Monday', 'startTime': '1400', 'endTime': '1600'},
            {'day': 'Wednesday', 'startTime': '0900', 'endTime': '1000'},
            ...
        ]
        """
        blocked_times = self.preferences.get('blockedTimes', [])

        if not blocked_times:
            return  # No blocked times specified
    
        print(f"Processing {len(blocked_times)} blocked time slot(s)...")
    
        blocked_count = 0
        for module in class_vars:
            for lesson_type in class_vars[module]:
                for class_id, (var, lesson) in class_vars[module][lesson_type].items():
                    # Check if this lesson conflicts with any blocked time
                    for blocked in blocked_times:
                        if self._lesson_conflicts_with_blocked_time(lesson, blocked):
                            # This class cannot be selected (set to 0)
                            model.Add(var == 0)
                            blocked_count += 1
                            print(f"  ✗ Blocked: {module} {lesson_type} [{class_id}] on {lesson['day']} "
                                  f"{lesson['startTime']}-{lesson['endTime']} (conflicts with blocked time)")
                            break  # No need to check other blocked times for this lesson
    
        print(f"Total classes blocked: {blocked_count}")

    def _lesson_conflicts_with_blocked_time(self, lesson: Dict, blocked: Dict) -> bool:
        """Check if a lesson conflicts with a blocked time slot"""
        # Must be on the same day
        if lesson['day'] != blocked['day']:
            return False
    
        # Convert times to slots
        lesson_start = self.time_to_slot(lesson['startTime'])
        lesson_end = self.time_to_slot(lesson['endTime'])
        blocked_start = self.time_to_slot(blocked['startTime'])
        blocked_end = self.time_to_slot(blocked['endTime'])
    
        # Check if they overlap
        # Two intervals overlap if: NOT (one ends before other starts)
        return not (lesson_end <= blocked_start or blocked_end <= lesson_start)
    

    def _lessons_overlap(self, lesson1: Dict, lesson2: Dict) -> bool:
        """Check if two lessons overlap in time and weeks (if weeks info exists)."""

        # Different day => no overlap
        if lesson1.get('day') != lesson2.get('day'):
            return False

        start1 = self.time_to_slot(lesson1['startTime'])
        end1 = self.time_to_slot(lesson1['endTime'])
        start2 = self.time_to_slot(lesson2['startTime'])
        end2 = self.time_to_slot(lesson2['endTime'])

        time_overlap = not (end1 <= start2 or end2 <= start1)
        if not time_overlap:
            return False

        # If both lessons include explicit weeks info, check week intersection.
        weeks1 = lesson1.get('weeks')  # expected to be a list like [1,2,3] if parse provides it
        weeks2 = lesson2.get('weeks')

        if weeks1 is None or weeks2 is None:
            # Fallback behavior: no weeks info — treat as overlapping based on time only.
            # If you prefer conservative behavior (treat unknown weeks as conflict), change to `return True` here.
            return True

        try:
            set1 = set(int(w) for w in weeks1)
            set2 = set(int(w) for w in weeks2)
        except Exception:
            # If parsing fails, be conservative and treat as overlapping
            return True

        # Return true only if weeks intersect
        return len(set1.intersection(set2)) > 0
    
    def _add_no_morning_classes(self, model, all_selected_lessons):
        """Penalize classes before 10am"""
        morning_vars = []
        for var, session, _, _, _ in all_selected_lessons:
            start_slot = self.time_to_slot(session['startTime'])
            if start_slot < 4:  # Before 10am
                morning_vars.append(var)
        
        if morning_vars:
            penalty = model.NewIntVar(0, len(morning_vars) * 10, 'morning_penalty')
            model.Add(penalty == sum(morning_vars) * 10)
            return penalty
        return None
    
    def _add_free_fridays(self, model, all_selected_lessons):
        """Penalize Friday classes"""
        friday_vars = []
        for var, session, _, _, _ in all_selected_lessons:
            if session['day'] == 'Friday':
                friday_vars.append(var)
        
        if friday_vars:
            penalty = model.NewIntVar(0, len(friday_vars) * 15, 'friday_penalty')
            model.Add(penalty == sum(friday_vars) * 15)
            return penalty
        return None
    
    def _add_lunch_break_constraint(self, model, all_selected_lessons):
        """Penalize classes during lunch (12pm-2pm)"""
        lunch_vars = []
        for var, session, _, _, _ in all_selected_lessons:
            start_slot = self.time_to_slot(session['startTime'])
            end_slot = self.time_to_slot(session['endTime'])
            
            # Lunch time: 12pm = slot 8, 2pm = slot 12
            if not (end_slot <= 8 or start_slot >= 12):
                lunch_vars.append(var)
        
        if lunch_vars:
            penalty = model.NewIntVar(0, len(lunch_vars) * 8, 'lunch_penalty')
            model.Add(penalty == sum(lunch_vars) * 8)
            return penalty
        return None
    
    def _format_solutions(self, raw_solutions: List[Dict]) -> List[Dict]:
        """Format solutions into readable timetables"""
        formatted = []
        for idx, solution in enumerate(raw_solutions):
            schedule = []
            for module, lessons in solution.items():
                for lesson_type, (class_no, sessions) in lessons.items():
                    # Add ALL sessions for this class
                    for session in sessions:
                        schedule.append({
                            'module': module,
                            'type': lesson_type,
                            'classNo': class_no,
                            'day': session['day'],
                            'startTime': session['startTime'],
                            'endTime': session['endTime'],
                            'venue': session['venue']
                        })
            
            # Sort by day and time
            schedule.sort(key=lambda x: (self.DAYS.index(x['day']), x['startTime']))
            
            formatted.append({
                'id': idx + 1,
                'schedule': schedule,
                'score': self._calculate_score(schedule),
                'tradeoffs': self._generate_tradeoffs(schedule)
            })
        
        return formatted
    
    def _calculate_score(self, schedule: List[Dict]) -> int:
        """Calculate timetable quality score"""
        score = 100
        
        if self.preferences.get('noMorningClasses'):
            morning_count = sum(1 for s in schedule if self.time_to_slot(s['startTime']) < 4)
            score -= morning_count * 5
        
        if self.preferences.get('freeFridays'):
            friday_count = sum(1 for s in schedule if s['day'] == 'Friday')
            score -= friday_count * 10
        
        if self.preferences.get('lunchBreak'):
            lunch_conflicts = self._get_lunch_conflicts(schedule)
            score -= len(lunch_conflicts) * 8
        
        return max(0, score)
    
    def _generate_tradeoffs(self, schedule: List[Dict]) -> List[str]:
        """Generate human-readable tradeoff explanations"""
        tradeoffs = []
        
        morning_classes = [s for s in schedule if self.time_to_slot(s['startTime']) < 4]
        if self.preferences.get('noMorningClasses'):
            if not morning_classes:
                tradeoffs.append('✓ No classes before 10am')
            else:
                tradeoffs.append(f'⚠ {len(morning_classes)} morning class(es) scheduled')
        
        friday_classes = [s for s in schedule if s['day'] == 'Friday']
        if self.preferences.get('freeFridays'):
            if not friday_classes:
                tradeoffs.append('✓ Fridays are completely free')
            else:
                tradeoffs.append(f'⚠ {len(friday_classes)} class(es) on Friday')
        
        if self.preferences.get('lunchBreak'):
            lunch_conflicts = self._get_lunch_conflicts(schedule)
            if not lunch_conflicts:
                tradeoffs.append('✓ Lunch breaks (12-2pm) preserved on all days')
            else:
                tradeoffs.append(f'⚠ Lunch conflicts on: {", ".join(lunch_conflicts)}')
        
        days_with_classes = set(s['day'] for s in schedule)
        tradeoffs.append(f'📅 Classes spread across {len(days_with_classes)} day(s)')
        
        return tradeoffs
    
    def _get_lunch_conflicts(self, schedule: List[Dict]) -> List[str]:
        """Get days with lunch conflicts"""
        days_schedule = defaultdict(list)
        for slot in schedule:
            days_schedule[slot['day']].append(slot)
        
        conflict_days = []
        for day, slots in days_schedule.items():
            for slot in slots:
                start = self.time_to_slot(slot['startTime'])
                end = self.time_to_slot(slot['endTime'])
                if not (end <= 8 or start >= 12):
                    conflict_days.append(day)
                    break
        
        return conflict_days


# ==================== Flask API Routes ====================

@app.route('/api/health', methods=['GET'])
def health_check():
    return jsonify({'status': 'ok', 'message': 'Backend is running'})


@app.route('/api/optimize', methods=['POST'])
def optimize_timetable():
<<<<<<< HEAD
=======
    """Main optimization endpoint"""
    """
    Main optimization endpoint
    
    Expected JSON body:
    {
        "modules": ["CS1010", "MA1521"],
        "preferences": {
            "noMorningClasses": true,
            "freeFridays": true,
            "lunchBreak": true,
            "minimizeTravel": false,
            "compactSchedule": true,
            "blockedTimes": [
                {"day": "Monday", "startTime": "1400", "endTime": "1600"},
                {"day": "Wednesday", "startTime": "0900", "endTime": "1000"}
            ]
        }
    }
    """
    
>>>>>>> 27d772c9
    try:
        data = request.json
        modules = data.get('modules', [])
        preferences = data.get('preferences', {})

        print(f"\n{'='*60}")
        print(f"Received optimization request:")
        print(f"Modules: {modules}")
        print(f"Preferences: {preferences}")
        print(f"{'='*60}\n")

        if not modules:
            return jsonify({'error': 'No modules provided'}), 400
        optimizer = TimetableOptimizer(modules, preferences)
        # Ensure module_data and lessons_by_module are populated for exam checking
        optimizer.fetch_module_data()

        exam_clashes = optimizer.find_exam_clashes(modules)
        print(f"Exam clash detection result: {len(exam_clashes)} clashes found")
        
        # Always block if exam clashes are detected (minimal change: remove preference check)
        if exam_clashes:
            return jsonify({
                'error': 'Exam clashes detected between your selected modules',
                'examClashes': exam_clashes,
                'count': len(exam_clashes),
            }), 409

        timetables = optimizer.optimize()

        if not timetables:
            return jsonify({
                'error': 'No feasible timetables found. This might be due to:\n'
                         '- Module codes not available for current semester\n'
                         '- Too many conflicting constraints\n'
                         '- Invalid module codes',
                'examClashes': exam_clashes,
            }), 404

        return jsonify({
            'success': True,
            'timetables': timetables,
            'count': len(timetables),
            'examClashes': exam_clashes,
        })
    except Exception as e:
        print(f"Error: {str(e)}")
        traceback.print_exc()
        return jsonify({'error': str(e)}), 500


@app.route('/api/modules/<module_code>', methods=['GET'])
def get_module_info(module_code):
    try:
        data = NUSModsAPI.get_module_data(module_code)
        if not data:
            return jsonify({'error': f'Module {module_code} not found'}), 404
        
        lessons = NUSModsAPI.parse_lessons(data)
        
        return jsonify({
            'code': module_code,
            'title': data.get('title'),
            'lessons': lessons
        })
    except Exception as e:
        return jsonify({'error': str(e)}), 500


if __name__ == '__main__':
    print("\n" + "="*60)
    print("🚀 NUSMods Timetable Optimizer Backend")
    print("="*60)
<<<<<<< HEAD
    print("Server starting on http://localhost:5000")
=======
    print("Server starting on http://localhost:5001")
    print("API Endpoints:")
    print("  - GET  /api/health")
    print("  - POST /api/optimize")
    print("  - GET  /api/modules/<module_code>")
>>>>>>> 27d772c9
    print("="*60 + "\n")
    
    app.run(debug=True, host='0.0.0.0', port=5001)<|MERGE_RESOLUTION|>--- conflicted
+++ resolved
@@ -202,8 +202,6 @@
         if not self.lessons_by_module:
             return []
         
-<<<<<<< HEAD
-=======
         # Check if all modules have lessons
         for module, lessons in self.lessons_by_module.items():
             if not lessons:
@@ -214,7 +212,6 @@
             print("Warning: Invalid blocked times format, ignoring...")
             self.preferences['blockedTimes'] = []
         
->>>>>>> 27d772c9
         model = cp_model.CpModel()
         
         # Decision variables: for each module, lesson type, and class number
@@ -249,14 +246,10 @@
         # Constraint: No overlapping classes
         self._add_no_overlap_constraints(model, all_selected_lessons)
         
-<<<<<<< HEAD
+         # 🆕 NEW: Constraint: Block user-specified time slots (HARD CONSTRAINT)
+        self._add_blocked_time_constraints(model, all_selected_lessons)
+
         # Soft constraints (preferences)
-=======
-         # 🆕 NEW: Constraint: Block user-specified time slots (HARD CONSTRAINT)
-        self._add_blocked_time_constraints(model, class_vars)
-
-        # Soft constraints (preferences) as objectives
->>>>>>> 27d772c9
         objective_terms = []
         
         if self.preferences.get('noMorningClasses'):
@@ -313,10 +306,79 @@
     
     def _add_no_overlap_constraints(self, model, all_selected_lessons):
         """Ensure no two lesson sessions overlap"""
+        all_classes = []
+        for module in all_selected_lessons:
+            for lesson_type in all_selected_lessons[module]:
+                for class_id, (var, lesson) in all_selected_lessons[module][lesson_type].items():
+                    all_classes.append((var, lesson))
+
         for i in range(len(all_selected_lessons)):
             for j in range(i + 1, len(all_selected_lessons)):
                 var1, session1, _, _, _ = all_selected_lessons[i]
                 var2, session2, _, _, _ = all_selected_lessons[j]
+                
+                if self._lessons_overlap(session1, session2):
+                    # If both classes are selected, sessions overlap - not allowed
+                    model.Add(var1 + var2 <= 1)
+    
+    def _validate_blocked_times(self, blocked_times: List[Dict]) -> bool:
+        """Validate blocked times format"""
+        valid_days = ['Monday', 'Tuesday', 'Wednesday', 'Thursday', 'Friday', 'Saturday', 'Sunday']
+    
+        for blocked in blocked_times:
+            # Check required fields
+            if 'day' not in blocked or 'startTime' not in blocked or 'endTime' not in blocked:
+                print(f"Invalid blocked time (missing fields): {blocked}")
+                return False
+        
+            # Check valid day
+            if blocked['day'] not in valid_days:
+                print(f"Invalid day: {blocked['day']}")
+                return False
+        
+            # Check time format (should be 4 digits)
+            try:
+                start = int(blocked['startTime'])
+                end = int(blocked['endTime'])
+                if not (0 <= start <= 2359 and 0 <= end <= 2359):
+                    raise ValueError
+                if start >= end:
+                    print(f"Start time must be before end time: {blocked}")
+                    return False
+            except (ValueError, TypeError):
+                print(f"Invalid time format: {blocked}")
+                return False
+    
+        return True                
+    
+    def _add_blocked_time_constraints(self, model, class_vars):
+        """
+        Hard constraint: Prevent classes from being scheduled during blocked time slots.
+    
+        Expected format in preferences:
+        'blockedTimes': [
+            {'day': 'Monday', 'startTime': '1400', 'endTime': '1600'},
+            {'day': 'Wednesday', 'startTime': '0900', 'endTime': '1000'},
+            ...
+        ]
+        """
+        blocked_times = self.preferences.get('blockedTimes', [])
+
+        if not blocked_times:
+            return  # No blocked times specified
+    
+        print(f"Processing {len(blocked_times)} blocked time slot(s)...")
+    
+        blocked_count = 0
+        for module in class_vars:
+            for lesson_type in class_vars[module]:
+                for class_id, (var, lesson) in class_vars[module][lesson_type].items():
+                    all_classes.append((var, lesson))
+        
+        for i in range(len(all_classes)):
+            for j in range(i + 1, len(all_classes)):
+                var1, lesson1 = all_classes[i]
+                var2, lesson2 = all_classes[j]
                 
                 if self._lessons_overlap(session1, session2):
                     # If both classes are selected, sessions overlap - not allowed
@@ -588,8 +650,6 @@
 
 @app.route('/api/optimize', methods=['POST'])
 def optimize_timetable():
-<<<<<<< HEAD
-=======
     """Main optimization endpoint"""
     """
     Main optimization endpoint
@@ -611,7 +671,6 @@
     }
     """
     
->>>>>>> 27d772c9
     try:
         data = request.json
         modules = data.get('modules', [])
@@ -685,15 +744,7 @@
     print("\n" + "="*60)
     print("🚀 NUSMods Timetable Optimizer Backend")
     print("="*60)
-<<<<<<< HEAD
-    print("Server starting on http://localhost:5000")
-=======
     print("Server starting on http://localhost:5001")
-    print("API Endpoints:")
-    print("  - GET  /api/health")
-    print("  - POST /api/optimize")
-    print("  - GET  /api/modules/<module_code>")
->>>>>>> 27d772c9
     print("="*60 + "\n")
     
     app.run(debug=True, host='0.0.0.0', port=5001)